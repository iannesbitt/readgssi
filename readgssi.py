--- conflicted
+++ resolved
@@ -194,21 +194,12 @@
                 print('rmc records: %i' % rowrmc)
                 print('gga records: %i' % rowgga)
             gpssps = 1 / td.total_seconds() # GPS samples per second
-<<<<<<< HEAD
             if verbose:
                 print('found %i GPS epochs at rate of %.1f Hz' % (rowrmc, gpssps))
-            shift = (rowrmc/gpssps - traces/spu) / 2 # number of GPS samples to cut from each end of file
-            #print('cutting ' + str(shift) + ' extra gps records from the beginning and end of the file')
             dt = [('tracenum', 'float32'), ('lat', 'float32'), ('lon', 'float32'), ('altitude', 'float32'), ('geoid_ht', 'float32'), ('qual', 'uint8'), ('num_sats', 'uint8'), ('hdop', 'float32'), ('gps_sec', 'float32'), ('timestamp', 'datetime64[us]')] # array columns
             arr = np.zeros((int(traces)+1000), dt) # numpy array with num rows = num gpr traces, and columns defined above
             if verbose:
-                print('creating array of %i interpolated gps locations...' % (traces+1000))
-=======
-            print('found %i GPS epochs at rate of %.1f Hz' % (rowrmc, gpssps))
-            dt = [('tracenum', 'float32'), ('lat', 'float32'), ('lon', 'float32'), ('altitude', 'float32'), ('geoid_ht', 'float32'), ('qual', 'uint8'), ('num_sats', 'uint8'), ('hdop', 'float32'), ('gps_sec', 'float32'), ('timestamp', 'datetime64[us]')] # array columns
-            arr = np.zeros((int(traces)+1000), dt) # numpy array with num rows = num gpr traces, and columns defined above
-            print('creating array of %i interpolated gps locations...' % (traces))
->>>>>>> 7eb24c2d
+                print('creating array of %i interpolated gps locations...' % (traces))
             gf.seek(0) # back to beginning of file
             for ln in gf: # loop over file line by line
                 if rmc == True: # if there is RMC, we can use the full datestamp
@@ -254,13 +245,8 @@
                     x0, y0, z0, sec0 = x1, y1, z1, sec1 # set xyzs0 for next loop
                     prevtime = timestamp # set t0 for next loop
                     prevtrace = trace
-<<<<<<< HEAD
             if verbose:
                 print('processed %i gps locations' % rownp)
-                print('cut %i rows from end of file' % (rownp - traces))
-            arr = arr[0:traces:1]
-=======
-            print('processed %i gps locations' % rownp)
             diff = rownp - traces
             shift, endshift = 0, 0
             if diff > 0:
@@ -271,8 +257,8 @@
                     endshift = shift - 1
             arrend = traces + endshift
             arr = arr[shift:arrend:1]
-            print('cut %i rows from beginning and %s from end of gps array, new size %s' % (shift, endshift, arr.shape[0]))
->>>>>>> 7eb24c2d
+            if verbose:
+                print('cut %i rows from beginning and %s from end of gps array, new size %s' % (shift, endshift, arr.shape[0]))
             # if there's no need to use pandas, we shouldn't (library load speed mostly, also this line is old):
             #array = pd.DataFrame({ 'ts' : arr['ts'], 'lat' : arr['lat'], 'lon' : arr['lon'] }, index=arr['tracenum'])
         elif frmt == 'csv':
@@ -280,7 +266,7 @@
     return arr
 
 
-def readgssi(infile, outfile=None, antfreq=None, frmt=None, plot=False, stack=None, verbose=False):
+def readgssi(infile, outfile=None, antfreq=None, frmt=None, plot=False, stack=1, verbose=False):
     '''
     function to unpack and return things we need from the header, and the data itself
 
@@ -292,18 +278,6 @@
     # for i in range(len(readsize)): packed_size = packed_size+readsize[i]
     # print('fixed header size: '+str(packed_size)+'\n')
     '''
-<<<<<<< HEAD
-=======
-    infile = ''
-    outfile = ''
-    frmt = ''
-    plot = False
-    dmi = False
-    antfreq = False
-    stack = 1
-    rh_antname = ''
-    help_text = 'usage:\nreadgssi.py -i <input file> -a <antenna frequency> -o <output file> -f <format: (csv|h5|segy)>\n'#optional flag: -d, denoting radar pulses triggered with a distance-measuring instrument (DMI) like a survey wheel' # help text string
->>>>>>> 7eb24c2d
 
     rh_antname = ''
 
