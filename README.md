<<<<<<< HEAD
# readgssi v0.0.6-beta5
=======
# readgssi v0.0.6-beta4
*Copyleft © 2017-2018*
>>>>>>> 9bc7c76c

![Example Radargram](examples/1.png)

`readgssi` is a tool intended for use as an open-source translator and preprocessing module for subsurface data collected with GSSI ground-penetrating georadar (GPR) devices. It has the capability to read DZT and DZG files with the same pre-extension name and plot the data contained in those files. `readgssi` is also currently able to translate most DZT files to CSV and will be able to translate to multiple other output formats including HDF5 and SEG-Y, though not all formats are available yet (see [future](#future)). Original Matlab code developed by Gabe Lewis, Dartmouth College Department of Earth Sciences. Python translation written with permission by Ian Nesbitt, University of Maine School of Earth and Climate Sciences.

Questions, feature requests, and bugs: **ian * nesbitt at gmail * com**

## changes since 0.0.5
- added basic background removal and dewow capability (courtesy of [@fxsimon](https://github.com/fxsimon))
- added support for the D50800/D50300 antenna
  - added plotting support for dual-channel radar devices
  - merged #3 from @fxsimon which fixed a bug that caused multi-channel file traces to be read in a 121212 sequence instead of 111222
- updated the workings of the plotting algorithm's colormap
- changed the way files are saved (bug in 0.0.5 mangled some filenames)
- added the ability to specify colormap and whether to draw a colorbar and a histogram
- added an automatic figsize option (leaves figsize up to Matplotlib)
- added ability to apply gain
- fixed bug that caused gain to be applied incorrectly
- script now tries to automatically calculate timezero using (nsamp\*range)/position
#### known bugs:
- translation to anything but csv is broken (hope to have time for a fix soon)
  - csv translation does not work for dual-channel radar devices (exports to file but channels are merged end-to-end)
- color bar shows up too large on some plots (no known fix yet)

## usage
```
usage:
python readgssi.py -i input.DZT [OPTIONS]

optional flags:
    COMMAND     |      ARGUMENT       |       FUNCTIONALITY
-v, --verbose   |                     |  verbosity
-o, --output    | file:  /dir/f.ext   |  specify an output file
-f, --format    | string, eg. "csv"   |  specify output format (csv is the only working format currently)
-p, --plot      | +integer or "auto"  |  plot will be x inches high (dpi=150), or "auto". default: 10
-c, --colormap  | string, eg. "Greys" |  specify the colormap ([https://matplotlib.org/users/colormaps.html#grayscale-conversion](https://matplotlib.org/users/colormaps.html#grayscale-conversion))
-g, --gain      | positive float      |  apply a gain value (gain > 1: greater contrast; 0 < gain < 1: less contrast. default: 1)
-b, --colorbar  |                     |  add a colorbar to the figure
-a, --antfreq   | positive integer    |  specify antenna frequency (read automatically if not given)
-s, --stack     | +integer or "auto"  |  specify trace stacking value or "auto" to autostack to ~2.5:1 x:y axis ratio
-m, --histogram |                     |  produce a histogram of data values
```

From a unix command line:
```
python readgssi.py -i DZT__001.DZT
```
Simply specifying an input DZT file like in the above command (`-i file`) will display a host of data about the file including:
- name of GSSI control unit
- antenna model
- antenna frequency
- samples per trace
- bits per sample
- traces per second
- L1 dilectric
- sampling depth
- number of traces
- number of seconds

```
python readgssi.py -i DZT__001.DZT -p 20 -s 6 -g 50
```
The above command will create and save a plot named "DZT__001.png" with a y-size of 20 inches (`-p 20`) and stack the x-axis to 6 times shorter than the original data array (`-s 6`). The script will apply a gain of 50 `-g 50`), meaning that contrast will be increased by a factor of 50.

```
python readgssi.py -i DZT__001.DZT -p "auto" -s "auto" -g 0.5 -m
```
This will create the same plot but matplotlib will determine the y-axis size (`-p "auto"`) and the autostacking algorithm will stack the x-axis to approximately 2.5\*y for optimal display (`-s "auto"`). Data will be plotted with a gain value of 0.5, which means the plot contrast will be reduced by half (`-g 0.5`). The `-m` flag will draw a histogram for each data channel.

```
python readgssi.py -i DZT__001.DZT -o test.csv -f CSV
```
Translates radar data to CSV format, which can be imported to, for example, `numpy` or `pandas` (or R, if that's your cup of tea).

## contributors
- Ian Nesbitt ([@iannesbitt](https://github.com/iannesbitt), author)
- [Gabe Lewis](https://earthsciences.dartmouth.edu/people/gabriel-lewis)
- Francois-Xavier Simon ([@fxsimon](https://github.com/fxsimon))
- Thomas Paulin ([@thomaspaulin](https://github.com/thomaspaulin))

## future
- GPS transcription (read from associated DZG file or CSV with fields `mark name, lon, lat, elev, time`)
- supplementing a flag indicating geophysical format (HDF5, SEGY, etc.) will write to that format
- calls to readgssi.readgssi(filename) from script or python shell will return np array and critical file statistics

## possible other future tools
- [irlib](https://github.com/njwilson23/irlib) integration (iir, timezero)
- usage of basic [obspy](https://github.com/obspy/obspy) filters?<|MERGE_RESOLUTION|>--- conflicted
+++ resolved
@@ -1,9 +1,5 @@
-<<<<<<< HEAD
 # readgssi v0.0.6-beta5
-=======
-# readgssi v0.0.6-beta4
-*Copyleft © 2017-2018*
->>>>>>> 9bc7c76c
+*Copyleft 🄯 2017-2018*
 
 ![Example Radargram](examples/1.png)
 
