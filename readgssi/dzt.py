--- conflicted
+++ resolved
@@ -155,15 +155,9 @@
     else:
         header['rhf_epsr'] = struct.unpack('<f', infile.read(4))[0] # epsr (sometimes referred to as "dielectric permittivity")
         header['dzt_epsr'] = header['rhf_epsr']
-<<<<<<< HEAD
-    header['rhf_top'] = struct.unpack('<f', infile.read(4))[0] # position in meters (useless?)
-    header['dzt_depth'] = struct.unpack('<f', infile.read(4))[0] # range in meters based on DZT rhf_epsr
-    header['rhf_depth'] = header['dzt_depth'] * (math.sqrt(header['dzt_epsr']) / math.sqrt(header['rhf_epsr'])) # range based on user epsr
-=======
     header['rhf_top'] = struct.unpack('<f', infile.read(4))[0] # from experimentation, it seems this is the data top position in meters
     header['dzt_depth'] = struct.unpack('<f', infile.read(4))[0] # range in meters based on DZT rhf_epsr, before subtracting rhf_top
     header['rhf_depth'] = header['dzt_depth'] * (math.sqrt(header['dzt_epsr']) / math.sqrt(header['rhf_epsr'])) # range based on user epsr, before subtracting rhf_top
->>>>>>> 36209109
 
     # getting into largely useless territory (under "normal" operation)
     header['rh_xstart'] = struct.unpack('<f', infile.read(4))[0] # starting x grid coordinate? part of rh_coordx
@@ -181,7 +175,6 @@
     header['rh_96'] = infile.read(1)
     header['rh_lineorder'] = int('{0:08b}'.format(ord(header['rh_96']))[::-1][4:], 2)
     header['rh_slicetype'] = int('{0:08b}'.format(ord(header['rh_96']))[::-1][:4], 2)
-<<<<<<< HEAD
     header['rh_dtype'] = infile.read(1) # no description of dtype
 
     freq = [None, None, None, None]
@@ -193,19 +186,6 @@
                 freq[i] = 200
                 print('WARNING: due to an error, antenna %s frequency was set to 200 MHz' % (i))
                 print('Error detail: %s' % (e))
-
-=======
-    header['rh_dtype'] = struct.unpack('c', infile.read(1)) # no description of dtype
-
-    freq = [None, None, None, None]
-    for i in range(header['rh_nchan']):
-        try:
-            freq[i] = antfreq[i]
-        except (TypeError, IndexError) as e:
-            freq[i] = 200
-            print('WARNING: due to an error, antenna %s frequency was set to 200 MHz' % (i))
-            print('Error detail: %s' % (e))
->>>>>>> 36209109
 
     curpos = infile.tell()
     # read frequencies for multiple antennae
@@ -228,7 +208,6 @@
                 header['antfreq'] = freq
             #header['antfreq'][chan] = int(header['rh_antname'][chan].replace('D5','').replace('D6',''))
 
-<<<<<<< HEAD
     infile.seek(curpos+14)
     header['rh_112'] = infile.read(1)
     header['rh_lineorder'] = int('{0:08b}'.format(ord(header['rh_112']))[4:], 2)
@@ -243,12 +222,6 @@
     header['INFOAREA'] = infile.read(MINHEADSIZE-PAREASIZE-GPSAREASIZE)
     header['rh_RGPS0'] = infile.read(RGPSSIZE)
     header['rh_RGPS1'] = infile.read(RGPSSIZE)
-=======
-    infile.seek(113) # skip to something that matters
-    vsbyte = infile.read(1) # byte containing versioning bits
-    header['rh_version'] = int('{0:08b}'.format(ord(vsbyte))[::-1][:3], 2) # ord(vsbyte) >> 5 # whether or not the system is GPS-capable, 1=no 2=yes (does not mean GPS is in file)
-    header['rh_system'] = int('{0:08b}'.format(ord(vsbyte))[::-1][3:], 2) # ord(vsbyte) >> 3 ## the system type (values in UNIT={...} dictionary in constants.py)
->>>>>>> 36209109
 
     if header['rh_system'] == 14:   # hardcoded because this is so frustrating. assuming no other antennas can be paired with SS Mini XT
         header['rh_antname'] = ['SSMINIXT', None, None, None]
